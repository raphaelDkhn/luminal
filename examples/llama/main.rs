mod config;
mod loader;
mod model;

use luminal::prelude::*;
use model::LlamaForCausalLM;

#[rustfmt::skip]
fn main() {
    let tokenizer = tokenizers::tokenizer::Tokenizer::from_pretrained("oobabooga/llama-tokenizer", None).unwrap();

    let mut input: Vec<usize> = tokenizer.encode("The young boy ran over to the", false).unwrap().get_ids().iter().map(|i| *i as usize).collect();

    println!("Creating Graph...");
    let mut cx = Graph::new();
    let model: LlamaForCausalLM<
        { config::VOCAB },
        { config::HEADS },
        { config::HIDDEN },
        { config::INTERMEDIATE },
        { config::HEAD_DIM },
        { config::HEAD_DIM_OVER_2 },
        { config::LAYERS },
    > = InitModule::initialize(&mut cx);
    let inp = cx.new_tensor::<(usize, usize)>("Input");
<<<<<<< HEAD
    let out = model.forward((inp, 0));
=======
    let (out, caches) = model.forward((inp, 0));
    inp.set_dyn(vec![1, 2, 3], vec![1, 3]);
>>>>>>> ad89c1c6
    out.mark();

    println!("Loading...");
    loader::DfdxDeferredLoader::new("../../Desktop/llama-dfdx-main/llama-7b-hf").load(&model, &mut cx);

    println!("Inferencing...");
    loop {
        inp.set_dyn(input.clone(), vec![1, input.len()]);
        let now = std::time::Instant::now();
        cx.execute();
        println!("Forward Pass Took {:2}s", now.elapsed().as_secs_f32());
        
        let out = out.retrieve().unwrap().real_data(out.view().unwrap()).unwrap();
        cx.reset();
        // Sample tokens
        let (out_ind, _) = out[(input.len() - 1) * 32_000..].iter().enumerate().max_by(|(_, a), (_, b)| a.partial_cmp(b).unwrap_or(std::cmp::Ordering::Equal)).unwrap();
        input.push(out_ind);
        println!("{}", tokenizer.decode(input.iter().map(|i| *i as u32).collect(), false).unwrap());
    }
}<|MERGE_RESOLUTION|>--- conflicted
+++ resolved
@@ -23,12 +23,8 @@
         { config::LAYERS },
     > = InitModule::initialize(&mut cx);
     let inp = cx.new_tensor::<(usize, usize)>("Input");
-<<<<<<< HEAD
-    let out = model.forward((inp, 0));
-=======
-    let (out, caches) = model.forward((inp, 0));
+    let (out, _caches) = model.forward((inp, 0));
     inp.set_dyn(vec![1, 2, 3], vec![1, 3]);
->>>>>>> ad89c1c6
     out.mark();
 
     println!("Loading...");
